# Security Policy

## Supported Versions

| Version       | Supported          |
|---------------| ------------------ |
<<<<<<< HEAD
| [1.0.0-rc.11] | :heavy_check_mark: |
| < 1.0.0-rc.11 | :x:                |
=======
| [1.0.0-rc.10] | :heavy_check_mark: |
| < 1.0.0-rc.10 | :x:                |
>>>>>>> e783065f

## Reporting a Vulnerability

In order to report a vulnerability simply create
an [issues](https://github.com/JarvisCraft/padla/issues) for it.

These are checked regularly and are the primary support channel.

<!-- Version links -->

<<<<<<< HEAD
[1.0.0-rc.11]: https://mvnrepository.com/artifact/ru.progrm-jarvis/padla/1.0.0-rc.11
=======
[1.0.0-rc.10]: https://mvnrepository.com/artifact/ru.progrm-jarvis/padla/1.0.0-rc.10
>>>>>>> e783065f
<|MERGE_RESOLUTION|>--- conflicted
+++ resolved
@@ -4,13 +4,8 @@
 
 | Version       | Supported          |
 |---------------| ------------------ |
-<<<<<<< HEAD
 | [1.0.0-rc.11] | :heavy_check_mark: |
 | < 1.0.0-rc.11 | :x:                |
-=======
-| [1.0.0-rc.10] | :heavy_check_mark: |
-| < 1.0.0-rc.10 | :x:                |
->>>>>>> e783065f
 
 ## Reporting a Vulnerability
 
@@ -21,8 +16,4 @@
 
 <!-- Version links -->
 
-<<<<<<< HEAD
-[1.0.0-rc.11]: https://mvnrepository.com/artifact/ru.progrm-jarvis/padla/1.0.0-rc.11
-=======
-[1.0.0-rc.10]: https://mvnrepository.com/artifact/ru.progrm-jarvis/padla/1.0.0-rc.10
->>>>>>> e783065f
+[1.0.0-rc.11]: https://mvnrepository.com/artifact/ru.progrm-jarvis/padla/1.0.0-rc.11